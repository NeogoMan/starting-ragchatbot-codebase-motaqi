--- conflicted
+++ resolved
@@ -6,17 +6,11 @@
 from unittest.mock import Mock, patch, AsyncMock
 
 import pytest
-
-sys.path.insert(0, os.path.join(os.path.dirname(__file__), ".."))
-
-<<<<<<< HEAD
-=======
 from fastapi.testclient import TestClient
 from fastapi import FastAPI
-from models import Course, Lesson, CourseChunk
-from vector_store import VectorStore
-from search_tools import CourseSearchTool, CourseOutlineTool, ToolManager
->>>>>>> fe1962c1
+
+sys.path.insert(0, os.path.join(os.path.dirname(__file__), ".."))
+
 from ai_generator import AIGenerator
 from config import Config
 from models import Course, CourseChunk, Lesson

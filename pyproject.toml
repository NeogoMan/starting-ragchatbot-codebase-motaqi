--- conflicted
+++ resolved
@@ -13,11 +13,36 @@
     "python-multipart==0.0.20",
     "python-dotenv==1.1.1",
     "pytest>=8.4.2",
-<<<<<<< HEAD
     "black>=24.0.0",
     "isort>=5.13.0",
     "flake8>=7.0.0",
     "mypy>=1.8.0",
+    "httpx>=0.25.0",
+]
+
+[tool.pytest.ini_options]
+testpaths = ["backend/tests"]
+python_files = "test_*.py"
+python_classes = "Test*"
+python_functions = "test_*"
+addopts = [
+    "-v",
+    "--tb=short",
+    "--strict-markers",
+    "--strict-config",
+    "--disable-warnings"
+]
+markers = [
+    "unit: Unit tests for individual components",
+    "integration: Integration tests for component interactions",
+    "api: API endpoint tests",
+    "e2e: End-to-end tests for full system",
+    "slow: Tests that take longer to run"
+]
+filterwarnings = [
+    "ignore::UserWarning",
+    "ignore::DeprecationWarning",
+    "ignore:.*resource_tracker.*:UserWarning"
 ]
 
 [tool.black]
@@ -63,33 +88,4 @@
 warn_no_return = true
 warn_unreachable = true
 strict_equality = true
-ignore_missing_imports = true
-=======
-    "httpx>=0.25.0",
-]
-
-[tool.pytest.ini_options]
-testpaths = ["backend/tests"]
-python_files = "test_*.py"
-python_classes = "Test*"
-python_functions = "test_*"
-addopts = [
-    "-v",
-    "--tb=short",
-    "--strict-markers",
-    "--strict-config",
-    "--disable-warnings"
-]
-markers = [
-    "unit: Unit tests for individual components",
-    "integration: Integration tests for component interactions",
-    "api: API endpoint tests",
-    "e2e: End-to-end tests for full system",
-    "slow: Tests that take longer to run"
-]
-filterwarnings = [
-    "ignore::UserWarning",
-    "ignore::DeprecationWarning",
-    "ignore:.*resource_tracker.*:UserWarning"
-]
->>>>>>> fe1962c1
+ignore_missing_imports = true